[main]
debug = True
help_email =
<<<<<<< HEAD
# Path to the base directory where the data files are going to be stored
base_data_dir = ./knimin/tests/data
=======
# Path to the logging directory
BASE_LOG_DIR = /tmp
>>>>>>> 280a35ad

[postgres]
USER = postgres
PASSWORD =
DATABASE = ag_test
HOST = localhost
PORT = 5432

[tornado]
PORT = 7777

[email]
HOST = localhost
PORT = 465
SSL = False
USERNAME =
PASSWORD =<|MERGE_RESOLUTION|>--- conflicted
+++ resolved
@@ -1,13 +1,10 @@
 [main]
 debug = True
 help_email =
-<<<<<<< HEAD
 # Path to the base directory where the data files are going to be stored
 base_data_dir = ./knimin/tests/data
-=======
 # Path to the logging directory
 BASE_LOG_DIR = /tmp
->>>>>>> 280a35ad
 
 [postgres]
 USER = postgres
